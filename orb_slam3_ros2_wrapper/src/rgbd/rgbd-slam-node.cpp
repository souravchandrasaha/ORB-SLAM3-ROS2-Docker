--- conflicted
+++ resolved
@@ -32,21 +32,18 @@
         mapDataPub_ = this->create_publisher<slam_msgs::msg::MapData>("map_data", 10);
         mapPointsPub_ = this->create_publisher<sensor_msgs::msg::PointCloud2>("map_points", 10);
 #ifdef WITH_TRAVERSABILITY_MAP
-        lidarSub_ = this->create_subscription<sensor_msgs::msg::PointCloud2>("velodyne_points", 1000, std::bind(&RgbdSlamNode::LidarCallback, this, std::placeholders::_1));
+        lidarSub_ = this->create_subscription<sensor_msgs::msg::PointCloud2>("lidar/points", 1000, std::bind(&RgbdSlamNode::LidarCallback, this, std::placeholders::_1));
         gridmapPub_ = this->create_publisher<nav_msgs::msg::OccupancyGrid>("traversability_grid", 10);
         traversabilityPub_ = this->create_publisher<grid_map_msgs::msg::GridMap>("RTQuadtree_struct", rclcpp::QoS(1).transient_local());
 #endif
         // Services
         getMapDataService_ = this->create_service<slam_msgs::srv::GetMap>("orb_slam3_get_map_data", std::bind(&RgbdSlamNode::getMapServer, this,
                                                                                                               std::placeholders::_1, std::placeholders::_2, std::placeholders::_3));
-<<<<<<< HEAD
         // Timers
         mapDataTimer_ = this->create_wall_timer(std::chrono::seconds(1), std::bind(&RgbdSlamNode::publishMapData, this));
 #ifdef WITH_TRAVERSABILITY_MAP
         traversabilityTimer_ = this->create_wall_timer(std::chrono::milliseconds(800), std::bind(&RgbdSlamNode::publishTraversabilityData, this));
 #endif
-=======
->>>>>>> 009d9c3b
         // TF
         tfBroadcaster_ = std::make_shared<tf2_ros::TransformBroadcaster>(this);
         tfBuffer_ = std::make_shared<tf2_ros::Buffer>(this->get_clock());
@@ -121,19 +118,14 @@
 
     void RgbdSlamNode::OdomCallback(const nav_msgs::msg::Odometry::SharedPtr msgOdom)
     {
-<<<<<<< HEAD
         std::lock_guard<std::mutex> lock(latestTimeMutex_);
         latestTime_ = msgOdom->header.stamp;
-        RCLCPP_DEBUG_STREAM(this->get_logger(), "OdomCallback");
-        interface_->getMapToOdomTF(msgOdom, tfMapOdom_);
-=======
         if(!no_odometry_mode_)
         {
             RCLCPP_DEBUG_STREAM(this->get_logger(), "OdomCallback");
             interface_->getMapToOdomTF(msgOdom, tfMapOdom_);
         }
         else RCLCPP_WARN_THROTTLE(this->get_logger(), *this->get_clock(), 4000, "Odometry msg recorded but no odometry mode is true, set to false to use this odometry");
->>>>>>> 009d9c3b
     }
 
     void RgbdSlamNode::RGBDCallback(const sensor_msgs::msg::Image::SharedPtr msgRGB, const sensor_msgs::msg::Image::SharedPtr msgD)
