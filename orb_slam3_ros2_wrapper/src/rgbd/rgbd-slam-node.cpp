/**
 * @file rgbd-slam-node.cpp
 * @brief Implementation of the RgbdSlamNode Wrapper class.
 * @author Suchetan R S (rssuchetan@gmail.com)
 */
#include "rgbd-slam-node.hpp"

#include <opencv2/core/core.hpp>

namespace ORB_SLAM3_Wrapper
{
    RgbdSlamNode::RgbdSlamNode(const std::string &strVocFile,
                               const std::string &strSettingsFile,
                               ORB_SLAM3::System::eSensor sensor)
        : Node("ORB_SLAM3_RGBD_ROS2")
    {
        // Declare parameters (topic names)
        this->declare_parameter("rgb_image_topic_name", rclcpp::ParameterValue("camera/image_raw"));
        this->declare_parameter("depth_image_topic_name", rclcpp::ParameterValue("depth/image_raw"));
        this->declare_parameter("imu_topic_name", rclcpp::ParameterValue("imu"));
        this->declare_parameter("odom_topic_name", rclcpp::ParameterValue("odom"));
        this->declare_parameter("lidar_topic_name", rclcpp::ParameterValue("lidar/points"));

        // ROS Subscribers
        rgbSub_ = std::make_shared<message_filters::Subscriber<sensor_msgs::msg::Image>>(this, this->get_parameter("rgb_image_topic_name").as_string());
        depthSub_ = std::make_shared<message_filters::Subscriber<sensor_msgs::msg::Image>>(this, this->get_parameter("depth_image_topic_name").as_string());
        syncApproximate_ = std::make_shared<message_filters::Synchronizer<approximate_sync_policy>>(approximate_sync_policy(10), *rgbSub_, *depthSub_);
        syncApproximate_->registerCallback(&RgbdSlamNode::RGBDCallback, this);

        imuSub_ = this->create_subscription<sensor_msgs::msg::Imu>(this->get_parameter("imu_topic_name").as_string(), 1000, std::bind(&RgbdSlamNode::ImuCallback, this, std::placeholders::_1));
        odomSub_ = this->create_subscription<nav_msgs::msg::Odometry>(this->get_parameter("odom_topic_name").as_string(), 1000, std::bind(&RgbdSlamNode::OdomCallback, this, std::placeholders::_1));
        // ROS Publishers
        mapDataPub_ = this->create_publisher<slam_msgs::msg::MapData>("map_data", 10);
        mapPointsPub_ = this->create_publisher<sensor_msgs::msg::PointCloud2>("map_points", 10);
<<<<<<< HEAD
#ifdef WITH_TRAVERSABILITY_MAP
        lidarSub_ = this->create_subscription<sensor_msgs::msg::PointCloud2>(this->get_parameter("lidar_topic_name").as_string(), 1000, std::bind(&RgbdSlamNode::LidarCallback, this, std::placeholders::_1));
        gridmapPub_ = this->create_publisher<nav_msgs::msg::OccupancyGrid>("traversability_grid", 10);
        traversabilityPub_ = this->create_publisher<grid_map_msgs::msg::GridMap>("RTQuadtree_struct", rclcpp::QoS(1).transient_local());
#endif
        // Services
        getMapDataService_ = this->create_service<slam_msgs::srv::GetMap>("orb_slam3_get_map_data", std::bind(&RgbdSlamNode::getMapServer, this,
                                                                                                              std::placeholders::_1, std::placeholders::_2, std::placeholders::_3));
        // Timers
        mapDataTimer_ = this->create_wall_timer(std::chrono::seconds(1), std::bind(&RgbdSlamNode::publishMapData, this));
#ifdef WITH_TRAVERSABILITY_MAP
        traversabilityTimer_ = this->create_wall_timer(std::chrono::milliseconds(800), std::bind(&RgbdSlamNode::publishTraversabilityData, this));
#endif
=======
        visibleLandmarksPub_ = this->create_publisher<sensor_msgs::msg::PointCloud2>("visible_landmarks", 10);
        visibleLandmarksPose_ = this->create_publisher<geometry_msgs::msg::PoseStamped>("visible_landmarks_pose", 10);
// Services 
        getMapDataService_ = this->create_service<slam_msgs::srv::GetMap>("orb_slam3_get_map_data", std::bind(&RgbdSlamNode::getMapServer, this,
                                                                                                              std::placeholders::_1, std::placeholders::_2, std::placeholders::_3));
        getMapPointsService_ = this->create_service<slam_msgs::srv::GetLandmarksInView>("orb_slam3_get_landmarks_in_view", std::bind(&RgbdSlamNode::getMapPointsInViewServer, this,
                                                                                                              std::placeholders::_1, std::placeholders::_2, std::placeholders::_3));
>>>>>>> 85f442bc
        // TF
        tfBroadcaster_ = std::make_shared<tf2_ros::TransformBroadcaster>(this);
        tfBuffer_ = std::make_shared<tf2_ros::Buffer>(this->get_clock());
        tfListener_ = std::make_shared<tf2_ros::TransformListener>(*tfBuffer_);

        bool bUseViewer;
        this->declare_parameter("visualization", rclcpp::ParameterValue(true));
        this->get_parameter("visualization", bUseViewer);

        this->declare_parameter("ros_visualization", rclcpp::ParameterValue(false));
        this->get_parameter("ros_visualization", rosViz_);

        this->declare_parameter("robot_base_frame", "base_link");
        this->get_parameter("robot_base_frame", robot_base_frame_id_);

        this->declare_parameter("global_frame", "map");
        this->get_parameter("global_frame", global_frame_);

        this->declare_parameter("odom_frame", "odom");
        this->get_parameter("odom_frame", odom_frame_id_);

        this->declare_parameter("robot_x", rclcpp::ParameterValue(1.0));
        this->get_parameter("robot_x", robot_x_);

        this->declare_parameter("robot_y", rclcpp::ParameterValue(1.0));
        this->get_parameter("robot_y", robot_y_);

        this->declare_parameter("no_odometry_mode", rclcpp::ParameterValue(false));
        this->get_parameter("no_odometry_mode", no_odometry_mode_);

        this->declare_parameter("publish_tf", rclcpp::ParameterValue(true));
        this->get_parameter("publish_tf", publish_tf_);

        this->declare_parameter("map_data_publish_frequency", rclcpp::ParameterValue(1000));
        this->get_parameter("map_data_publish_frequency", map_data_publish_frequency_);

        this->declare_parameter("landmark_publish_frequency", rclcpp::ParameterValue(1000));
        this->get_parameter("landmark_publish_frequency", landmark_publish_frequency_);

        // Timers
        mapDataCallbackGroup_ = this->create_callback_group(rclcpp::CallbackGroupType::MutuallyExclusive);
        mapDataTimer_ = this->create_wall_timer(std::chrono::milliseconds(map_data_publish_frequency_), std::bind(&RgbdSlamNode::publishMapData, this), mapDataCallbackGroup_);
        if (rosViz_)
        {
            mapPointsCallbackGroup_ = this->create_callback_group(rclcpp::CallbackGroupType::MutuallyExclusive);
            mapPointsTimer_ = this->create_wall_timer(std::chrono::milliseconds(landmark_publish_frequency_), std::bind(&RgbdSlamNode::publishMapPointCloud, this), mapDataCallbackGroup_);
        }

        interface_ = std::make_shared<ORB_SLAM3_Wrapper::ORBSLAM3Interface>(strVocFile, strSettingsFile,
                                                                            sensor, bUseViewer, rosViz_, robot_x_,
                                                                            robot_y_, global_frame_, odom_frame_id_, robot_base_frame_id_);

        frequency_tracker_count_ = 0;
        frequency_tracker_clock_ = std::chrono::high_resolution_clock::now();

        RCLCPP_INFO(this->get_logger(), "CONSTRUCTOR END!");
    }

    RgbdSlamNode::~RgbdSlamNode()
    {
        rgbSub_.reset();
        depthSub_.reset();
        imuSub_.reset();
        odomSub_.reset();
        interface_.reset();
        RCLCPP_INFO(this->get_logger(), "DESTRUCTOR!");
    }

    void RgbdSlamNode::ImuCallback(const sensor_msgs::msg::Imu::SharedPtr msgIMU)
    {
        RCLCPP_DEBUG_STREAM(this->get_logger(), "ImuCallback");
        // push value to imu buffer.
        interface_->handleIMU(msgIMU);
    }

    void RgbdSlamNode::OdomCallback(const nav_msgs::msg::Odometry::SharedPtr msgOdom)
    {
        std::lock_guard<std::mutex> lock(latestTimeMutex_);
        latestTime_ = msgOdom->header.stamp;
        if (!no_odometry_mode_ && publish_tf_)
        {
            RCLCPP_DEBUG_STREAM(this->get_logger(), "OdomCallback");
            interface_->getMapToOdomTF(msgOdom, tfMapOdom_);
        }
        else
            RCLCPP_WARN_THROTTLE(this->get_logger(), *this->get_clock(), 4000, "Odometry msg recorded but no odometry mode is true, set to false to use this odometry");
    }

    void RgbdSlamNode::RGBDCallback(const sensor_msgs::msg::Image::SharedPtr msgRGB, const sensor_msgs::msg::Image::SharedPtr msgD)
    {
        Sophus::SE3f Tcw;
        if (interface_->trackRGBD(msgRGB, msgD, Tcw))
        {
            isTracked_ = true;
            if (publish_tf_)
            {
                if (no_odometry_mode_)
                    interface_->getDirectMapToRobotTF(msgRGB->header, tfMapOdom_);
                tfBroadcaster_->sendTransform(tfMapOdom_);
            }
            ++frequency_tracker_count_;
            // publishMapPointCloud();
            // std::thread(&RgbdSlamNode::publishMapPointCloud, this).detach();
        }
    }

#ifdef WITH_TRAVERSABILITY_MAP
    void RgbdSlamNode::LidarCallback(sensor_msgs::msg::PointCloud2 msgLidar)
    {
        // RCLCPP_INFO_STREAM(this->get_logger(), "PCLCallback");
        interface_->handleLidarPCL(msgLidar.header.stamp, msgLidar);
    }

    void RgbdSlamNode::publishTraversabilityData()
    {
        std::lock_guard<std::mutex> lock(latestTimeMutex_);
        auto map = interface_->getTraversabilityData();
        // publish the gridmap and occupancy map.
        map.first.info.origin.position.x = map.first.info.origin.position.x + robot_x_;
        map.first.info.origin.position.y = map.first.info.origin.position.y + robot_y_;
        map.first.header.frame_id = global_frame_;
        map.first.header.stamp = latestTime_;
        gridmapPub_->publish(map.first);
        traversabilityPub_->publish(map.second);
    }
#endif

    void RgbdSlamNode::publishMapPointCloud()
    {
        if (isTracked_)
        {
            // Using high resolution clock to measure time
            auto start = std::chrono::high_resolution_clock::now();

            sensor_msgs::msg::PointCloud2 mapPCL;

            auto t1 = std::chrono::high_resolution_clock::now();
            auto time_create_mapPCL = std::chrono::duration_cast<std::chrono::duration<double>>(t1 - start).count();
            RCLCPP_DEBUG_STREAM(this->get_logger(), "Time to create mapPCL object: " << time_create_mapPCL << " seconds");

            interface_->getCurrentMapPoints(mapPCL);

            if (mapPCL.data.size() == 0)
                return;

            auto t2 = std::chrono::high_resolution_clock::now();
            auto time_get_map_points = std::chrono::duration_cast<std::chrono::duration<double>>(t2 - t1).count();
            RCLCPP_DEBUG_STREAM(this->get_logger(), "Time to get current map points: " << time_get_map_points << " seconds");

            mapPointsPub_->publish(mapPCL);
            auto t3 = std::chrono::high_resolution_clock::now();
            auto time_publish_map_points = std::chrono::duration_cast<std::chrono::duration<double>>(t3 - t2).count();
            RCLCPP_DEBUG_STREAM(this->get_logger(), "Time to publish map points: " << time_publish_map_points << " seconds");
            RCLCPP_DEBUG_STREAM(this->get_logger(), "=======================");

            // Calculate the time taken for each line

            // Print the time taken for each line
        }
    }

    void RgbdSlamNode::publishMapData()
    {
        if (isTracked_)
        {
            auto start = std::chrono::high_resolution_clock::now();
            RCLCPP_DEBUG_STREAM(this->get_logger(), "Publishing map data");
            RCLCPP_INFO_STREAM(this->get_logger(), "Current ORB-SLAM3 tracking frequency: " << frequency_tracker_count_ / std::chrono::duration_cast<std::chrono::duration<double>>(std::chrono::high_resolution_clock::now() - frequency_tracker_clock_).count() << " frames / sec");
            frequency_tracker_clock_ = std::chrono::high_resolution_clock::now();
            frequency_tracker_count_ = 0;
            // publish the map data (current active keyframes etc)
            slam_msgs::msg::MapData mapDataMsg;
            interface_->mapDataToMsg(mapDataMsg, true, false);
            mapDataPub_->publish(mapDataMsg);
            auto t1 = std::chrono::high_resolution_clock::now();
            auto time_publishMapData = std::chrono::duration_cast<std::chrono::duration<double>>(t1 - start).count();
            RCLCPP_DEBUG_STREAM(this->get_logger(), "Time to create mapdata: " << time_publishMapData << " seconds");
            RCLCPP_INFO_STREAM(this->get_logger(), "*************************");
        }
    }

    void RgbdSlamNode::getMapServer(std::shared_ptr<rmw_request_id_t> request_header,
                                    std::shared_ptr<slam_msgs::srv::GetMap::Request> request,
                                    std::shared_ptr<slam_msgs::srv::GetMap::Response> response)
    {
        RCLCPP_INFO(this->get_logger(), "GetMap2 service called.");
        slam_msgs::msg::MapData mapDataMsg;
        interface_->mapDataToMsg(mapDataMsg, false, request->tracked_points, request->kf_id_for_landmarks);
        response->data = mapDataMsg;
    }

    void RgbdSlamNode::getMapPointsInViewServer(std::shared_ptr<rmw_request_id_t> request_header,
                        std::shared_ptr<slam_msgs::srv::GetLandmarksInView::Request> request,
                        std::shared_ptr<slam_msgs::srv::GetLandmarksInView::Response> response)
    {
        RCLCPP_INFO(this->get_logger(), "GetMapPointsInView service called.");
        std::vector<slam_msgs::msg::MapPoint> landmarks;
        std::vector<ORB_SLAM3::MapPoint*> points;
        interface_->mapPointsVisibleFromPose(request->pose, points, 1000, 5.0, 2.0);
        // Populate the pose of the points vector into the ros message
        for (const auto& point : points) {
            slam_msgs::msg::MapPoint landmark;
            Eigen::Vector3f landmark_position = point->GetWorldPos();
            auto position = interface_->getTypeConversionPtr()->vector3fORBToROS(landmark_position);
            landmark.position.x = position.x();
            landmark.position.y = position.y();
            landmark.position.z = position.z();
            landmarks.push_back(landmark);
        }
        response->map_points = landmarks;
        auto cloud = interface_->getTypeConversionPtr()->MapPointsToPCL(points);
        visibleLandmarksPub_->publish(cloud);
        
        // Convert the pose in request to PoseStamped and publish
        geometry_msgs::msg::PoseStamped pose_stamped;
        pose_stamped.header.stamp = this->now();
        pose_stamped.header.frame_id = "map"; // Assuming the frame is "map", adjust if needed
        pose_stamped.pose = request->pose;
        
        // Publish the PoseStamped
        visibleLandmarksPose_->publish(pose_stamped);
    }
}<|MERGE_RESOLUTION|>--- conflicted
+++ resolved
@@ -32,21 +32,14 @@
         // ROS Publishers
         mapDataPub_ = this->create_publisher<slam_msgs::msg::MapData>("map_data", 10);
         mapPointsPub_ = this->create_publisher<sensor_msgs::msg::PointCloud2>("map_points", 10);
-<<<<<<< HEAD
 #ifdef WITH_TRAVERSABILITY_MAP
         lidarSub_ = this->create_subscription<sensor_msgs::msg::PointCloud2>(this->get_parameter("lidar_topic_name").as_string(), 1000, std::bind(&RgbdSlamNode::LidarCallback, this, std::placeholders::_1));
         gridmapPub_ = this->create_publisher<nav_msgs::msg::OccupancyGrid>("traversability_grid", 10);
         traversabilityPub_ = this->create_publisher<grid_map_msgs::msg::GridMap>("RTQuadtree_struct", rclcpp::QoS(1).transient_local());
+        traversabilityTimer_ = this->create_wall_timer(std::chrono::milliseconds(800), std::bind(&RgbdSlamNode::publishTraversabilityData, this));
 #endif
-        // Services
-        getMapDataService_ = this->create_service<slam_msgs::srv::GetMap>("orb_slam3_get_map_data", std::bind(&RgbdSlamNode::getMapServer, this,
-                                                                                                              std::placeholders::_1, std::placeholders::_2, std::placeholders::_3));
         // Timers
         mapDataTimer_ = this->create_wall_timer(std::chrono::seconds(1), std::bind(&RgbdSlamNode::publishMapData, this));
-#ifdef WITH_TRAVERSABILITY_MAP
-        traversabilityTimer_ = this->create_wall_timer(std::chrono::milliseconds(800), std::bind(&RgbdSlamNode::publishTraversabilityData, this));
-#endif
-=======
         visibleLandmarksPub_ = this->create_publisher<sensor_msgs::msg::PointCloud2>("visible_landmarks", 10);
         visibleLandmarksPose_ = this->create_publisher<geometry_msgs::msg::PoseStamped>("visible_landmarks_pose", 10);
 // Services 
@@ -54,7 +47,6 @@
                                                                                                               std::placeholders::_1, std::placeholders::_2, std::placeholders::_3));
         getMapPointsService_ = this->create_service<slam_msgs::srv::GetLandmarksInView>("orb_slam3_get_landmarks_in_view", std::bind(&RgbdSlamNode::getMapPointsInViewServer, this,
                                                                                                               std::placeholders::_1, std::placeholders::_2, std::placeholders::_3));
->>>>>>> 85f442bc
         // TF
         tfBroadcaster_ = std::make_shared<tf2_ros::TransformBroadcaster>(this);
         tfBuffer_ = std::make_shared<tf2_ros::Buffer>(this->get_clock());
