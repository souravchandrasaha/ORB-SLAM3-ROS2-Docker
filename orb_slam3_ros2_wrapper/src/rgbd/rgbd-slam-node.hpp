/**
 * @file rgbd-slam-node.hpp
 * @brief Definition of the RgbdSlamNode Wrapper class.
 * @author Suchetan R S (rssuchetan@gmail.com)
 */

#ifndef RGBD_SLAM_NODE_HPP_
#define RGBD_SLAM_NODE_HPP_

#include <iostream>
#include <algorithm>
#include <fstream>
#include <chrono>

#include <rclcpp/rclcpp.hpp>
#include <sensor_msgs/msg/image.hpp>
#include <sensor_msgs/msg/imu.hpp>
#include <sensor_msgs/msg/point_cloud2.hpp>

#include <geometry_msgs/msg/pose.hpp>
#include <geometry_msgs/msg/pose_stamped.hpp>
#include <geometry_msgs/msg/pose_array.hpp>
#include <geometry_msgs/msg/transform_stamped.hpp>

#include <tf2_ros/transform_broadcaster.h>
#include <tf2_ros/transform_listener.h>
#include <tf2_ros/buffer.h>
#include <tf2_ros/transform_listener.h>
#include <tf2/convert.h>

#include <message_filters/subscriber.h>
#include <message_filters/synchronizer.h>
#include <message_filters/sync_policies/approximate_time.h>

#include <slam_msgs/msg/map_data.hpp>
#include <slam_msgs/srv/get_map.hpp>
#include <slam_msgs/srv/get_landmarks_in_view.hpp>

#include "orb_slam3_ros2_wrapper/type_conversion.hpp"
#include "orb_slam3_ros2_wrapper/orb_slam3_interface.hpp"

namespace ORB_SLAM3_Wrapper
{
    class RgbdSlamNode : public rclcpp::Node
    {
    public:
        RgbdSlamNode(const std::string &strVocFile,
                     const std::string &strSettingsFile,
                     ORB_SLAM3::System::eSensor sensor);
        ~RgbdSlamNode();

    private:
        typedef message_filters::sync_policies::ApproximateTime<sensor_msgs::msg::Image, sensor_msgs::msg::Image> approximate_sync_policy;

        // ROS 2 Callbacks.
        void ImuCallback(const sensor_msgs::msg::Imu::SharedPtr msgIMU);
        void OdomCallback(const nav_msgs::msg::Odometry::SharedPtr msgOdom);
        void RGBDCallback(const sensor_msgs::msg::Image::SharedPtr msgRGB,
                          const sensor_msgs::msg::Image::SharedPtr msgD);
#ifdef WITH_TRAVERSABILITY_MAP
        void LidarCallback(sensor_msgs::msg::PointCloud2 msgLidar);
#endif

        /**
         * @brief Publishes map data. (Keyframes and all poses in the current active map.)
         * @param orb_atlas Pointer to the Atlas object.
         * @param last_init_kf_id ID of the last initialized keyframe.
         */
        void publishMapData();

        void publishTraversabilityData();

        void publishMapPointCloud();

        /**
         * @brief Callback function for GetMap service.
         * @param request_header Request header.
         * @param request Request message.
         * @param response Response message.
         */
        void getMapServer(std::shared_ptr<rmw_request_id_t> request_header,
                          std::shared_ptr<slam_msgs::srv::GetMap::Request> request,
                          std::shared_ptr<slam_msgs::srv::GetMap::Response> response);

        void getMapPointsInViewServer(std::shared_ptr<rmw_request_id_t> request_header,
                          std::shared_ptr<slam_msgs::srv::GetLandmarksInView::Request> request,
                          std::shared_ptr<slam_msgs::srv::GetLandmarksInView::Response> response);
        /**
         * Member variables
         */
        // RGBD Sensor specifics
        std::shared_ptr<message_filters::Subscriber<sensor_msgs::msg::Image>> rgbSub_;
        std::shared_ptr<message_filters::Subscriber<sensor_msgs::msg::Image>> depthSub_;
        std::shared_ptr<message_filters::Synchronizer<approximate_sync_policy>> syncApproximate_;
        rclcpp::Subscription<sensor_msgs::msg::Imu>::SharedPtr imuSub_;
        // ROS Publishers and Subscribers
        rclcpp::Subscription<nav_msgs::msg::Odometry>::SharedPtr odomSub_;
        rclcpp::Publisher<slam_msgs::msg::MapData>::SharedPtr mapDataPub_;
        rclcpp::Publisher<sensor_msgs::msg::PointCloud2>::SharedPtr mapPointsPub_;
<<<<<<< HEAD
#ifdef WITH_TRAVERSABILITY_MAP
        rclcpp::Subscription<sensor_msgs::msg::PointCloud2>::SharedPtr lidarSub_;
        rclcpp::Publisher<nav_msgs::msg::OccupancyGrid>::SharedPtr gridmapPub_;
        rclcpp::Publisher<grid_map_msgs::msg::GridMap>::SharedPtr traversabilityPub_;
#endif
=======
        rclcpp::Publisher<sensor_msgs::msg::PointCloud2>::SharedPtr visibleLandmarksPub_;
        rclcpp::Publisher<geometry_msgs::msg::PoseStamped>::SharedPtr visibleLandmarksPose_;
>>>>>>> 85f442bc
        // TF
        std::shared_ptr<tf2_ros::TransformBroadcaster> tfBroadcaster_;
        std::shared_ptr<tf2_ros::TransformListener> tfListener_;
        std::shared_ptr<tf2_ros::Buffer> tfBuffer_;
        // ROS Services
        rclcpp::Service<slam_msgs::srv::GetMap>::SharedPtr getMapDataService_;
        rclcpp::Service<slam_msgs::srv::GetLandmarksInView>::SharedPtr getMapPointsService_;
        // ROS Timers
        rclcpp::TimerBase::SharedPtr mapDataTimer_;
#ifdef WITH_TRAVERSABILITY_MAP
        rclcpp::TimerBase::SharedPtr traversabilityTimer_;
#endif
        rclcpp::CallbackGroup::SharedPtr mapDataCallbackGroup_;
        rclcpp::TimerBase::SharedPtr mapPointsTimer_;
        rclcpp::CallbackGroup::SharedPtr mapPointsCallbackGroup_;
        // ROS Params
        std::string robot_base_frame_id_;
        std::string odom_frame_id_;
        std::string global_frame_;
        double robot_x_, robot_y_;
        bool rosViz_;
        bool isTracked_ = false;
        bool no_odometry_mode_;
        bool publish_tf_;
        double frequency_tracker_count_ = 0;
        int map_data_publish_frequency_;
        int landmark_publish_frequency_;
        std::chrono::_V2::system_clock::time_point frequency_tracker_clock_;

        ORB_SLAM3_Wrapper::WrapperTypeConversions typeConversion_;
        std::shared_ptr<ORB_SLAM3_Wrapper::ORBSLAM3Interface> interface_;
        geometry_msgs::msg::TransformStamped tfMapOdom_;
        std::mutex latestTimeMutex_;
        rclcpp::Time latestTime_;
    };
}
#endif<|MERGE_RESOLUTION|>--- conflicted
+++ resolved
@@ -97,16 +97,13 @@
         rclcpp::Subscription<nav_msgs::msg::Odometry>::SharedPtr odomSub_;
         rclcpp::Publisher<slam_msgs::msg::MapData>::SharedPtr mapDataPub_;
         rclcpp::Publisher<sensor_msgs::msg::PointCloud2>::SharedPtr mapPointsPub_;
-<<<<<<< HEAD
 #ifdef WITH_TRAVERSABILITY_MAP
         rclcpp::Subscription<sensor_msgs::msg::PointCloud2>::SharedPtr lidarSub_;
         rclcpp::Publisher<nav_msgs::msg::OccupancyGrid>::SharedPtr gridmapPub_;
         rclcpp::Publisher<grid_map_msgs::msg::GridMap>::SharedPtr traversabilityPub_;
 #endif
-=======
         rclcpp::Publisher<sensor_msgs::msg::PointCloud2>::SharedPtr visibleLandmarksPub_;
         rclcpp::Publisher<geometry_msgs::msg::PoseStamped>::SharedPtr visibleLandmarksPose_;
->>>>>>> 85f442bc
         // TF
         std::shared_ptr<tf2_ros::TransformBroadcaster> tfBroadcaster_;
         std::shared_ptr<tf2_ros::TransformListener> tfListener_;
