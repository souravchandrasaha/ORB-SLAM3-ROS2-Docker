/**
 * @file rgbd-slam-node.hpp
 * @brief Definition of the RgbdSlamNode Wrapper class.
 * @author Suchetan R S (rssuchetan@gmail.com)
 */

#ifndef RGBD_SLAM_NODE_HPP_
#define RGBD_SLAM_NODE_HPP_

#include <iostream>
#include <algorithm>
#include <fstream>
#include <chrono>

#include <rclcpp/rclcpp.hpp>
#include <sensor_msgs/msg/image.hpp>
#include <sensor_msgs/msg/imu.hpp>
#include <sensor_msgs/msg/point_cloud2.hpp>

#include <geometry_msgs/msg/pose.hpp>
#include <geometry_msgs/msg/pose_stamped.hpp>
#include <geometry_msgs/msg/pose_array.hpp>
#include <geometry_msgs/msg/transform_stamped.hpp>

#include <tf2_ros/transform_broadcaster.h>
#include <tf2_ros/transform_listener.h>
#include <tf2_ros/buffer.h>
#include <tf2_ros/transform_listener.h>
#include <tf2/convert.h>

#include <message_filters/subscriber.h>
#include <message_filters/synchronizer.h>
#include <message_filters/sync_policies/approximate_time.h>

#include <slam_msgs/msg/map_data.hpp>
#include <slam_msgs/srv/get_map.hpp>

#include "orb_slam3_ros2_wrapper/type_conversion.hpp"
#include "orb_slam3_ros2_wrapper/orb_slam3_interface.hpp"

namespace ORB_SLAM3_Wrapper
{
    class RgbdSlamNode : public rclcpp::Node
    {
    public:
        RgbdSlamNode(const std::string &strVocFile,
                     const std::string &strSettingsFile,
                     ORB_SLAM3::System::eSensor sensor);
        ~RgbdSlamNode();

    private:
        typedef message_filters::sync_policies::ApproximateTime<sensor_msgs::msg::Image, sensor_msgs::msg::Image> approximate_sync_policy;

        // ROS 2 Callbacks.
        void ImuCallback(const sensor_msgs::msg::Imu::SharedPtr msgIMU);
        void OdomCallback(const nav_msgs::msg::Odometry::SharedPtr msgOdom);
        void RGBDCallback(const sensor_msgs::msg::Image::SharedPtr msgRGB,
                          const sensor_msgs::msg::Image::SharedPtr msgD);
#ifdef WITH_TRAVERSABILITY_MAP
        void LidarCallback(sensor_msgs::msg::PointCloud2 msgLidar);
#endif

        /**
         * @brief Publishes map data. (Keyframes and all poses in the current active map.)
         * @param orb_atlas Pointer to the Atlas object.
         * @param last_init_kf_id ID of the last initialized keyframe.
         */
        void publishMapData();

        void publishTraversabilityData();

        void publishMapPointCloud();

        /**
         * @brief Callback function for GetMap service.
         * @param request_header Request header.
         * @param request Request message.
         * @param response Response message.
         */
        void getMapServer(std::shared_ptr<rmw_request_id_t> request_header,
                          std::shared_ptr<slam_msgs::srv::GetMap::Request> request,
                          std::shared_ptr<slam_msgs::srv::GetMap::Response> response);

        /**
         * Member variables
         */
        // RGBD Sensor specifics
        std::shared_ptr<message_filters::Subscriber<sensor_msgs::msg::Image>> rgbSub_;
        std::shared_ptr<message_filters::Subscriber<sensor_msgs::msg::Image>> depthSub_;
        std::shared_ptr<message_filters::Synchronizer<approximate_sync_policy>> syncApproximate_;
        rclcpp::Subscription<sensor_msgs::msg::Imu>::SharedPtr imuSub_;
        // ROS Publishers and Subscribers
        rclcpp::Subscription<nav_msgs::msg::Odometry>::SharedPtr odomSub_;
        rclcpp::Publisher<slam_msgs::msg::MapData>::SharedPtr mapDataPub_;
        rclcpp::Publisher<sensor_msgs::msg::PointCloud2>::SharedPtr mapPointsPub_;
#ifdef WITH_TRAVERSABILITY_MAP
        rclcpp::Subscription<sensor_msgs::msg::PointCloud2>::SharedPtr lidarSub_;
        rclcpp::Publisher<nav_msgs::msg::OccupancyGrid>::SharedPtr gridmapPub_;
        rclcpp::Publisher<grid_map_msgs::msg::GridMap>::SharedPtr traversabilityPub_;
#endif
        // TF
        std::shared_ptr<tf2_ros::TransformBroadcaster> tfBroadcaster_;
        std::shared_ptr<tf2_ros::TransformListener> tfListener_;
        std::shared_ptr<tf2_ros::Buffer> tfBuffer_;
        // ROS Services
        rclcpp::Service<slam_msgs::srv::GetMap>::SharedPtr getMapDataService_;
        // ROS Timers
        rclcpp::TimerBase::SharedPtr mapDataTimer_;
<<<<<<< HEAD
#ifdef WITH_TRAVERSABILITY_MAP
        rclcpp::TimerBase::SharedPtr traversabilityTimer_;
#endif
=======
        rclcpp::CallbackGroup::SharedPtr mapDataCallbackGroup_;
        rclcpp::TimerBase::SharedPtr mapPointsTimer_;
        rclcpp::CallbackGroup::SharedPtr mapPointsCallbackGroup_;
>>>>>>> 009d9c3b
        // ROS Params
        std::string robot_base_frame_id_;
        std::string odom_frame_id_;
        std::string global_frame_;
        double robot_x_, robot_y_;
        bool rosViz_;
        bool isTracked_ = false;
        bool no_odometry_mode_;
        double frequency_tracker_count_ = 0;
        int map_data_publish_frequency_;
        int landmark_publish_frequency_;
        std::chrono::_V2::system_clock::time_point frequency_tracker_clock_;

        ORB_SLAM3_Wrapper::WrapperTypeConversions typeConversion_;
        std::shared_ptr<ORB_SLAM3_Wrapper::ORBSLAM3Interface> interface_;
        geometry_msgs::msg::TransformStamped tfMapOdom_;
        std::mutex latestTimeMutex_;
        rclcpp::Time latestTime_;
    };
}
#endif<|MERGE_RESOLUTION|>--- conflicted
+++ resolved
@@ -106,15 +106,12 @@
         rclcpp::Service<slam_msgs::srv::GetMap>::SharedPtr getMapDataService_;
         // ROS Timers
         rclcpp::TimerBase::SharedPtr mapDataTimer_;
-<<<<<<< HEAD
 #ifdef WITH_TRAVERSABILITY_MAP
         rclcpp::TimerBase::SharedPtr traversabilityTimer_;
 #endif
-=======
         rclcpp::CallbackGroup::SharedPtr mapDataCallbackGroup_;
         rclcpp::TimerBase::SharedPtr mapPointsTimer_;
         rclcpp::CallbackGroup::SharedPtr mapPointsCallbackGroup_;
->>>>>>> 009d9c3b
         // ROS Params
         std::string robot_base_frame_id_;
         std::string odom_frame_id_;
